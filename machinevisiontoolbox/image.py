#!/usr/bin/env python

import io as io
import numpy as np
# np.linalg.eig()
import spatialmath.base.argcheck as argcheck
import cv2 as cv
import matplotlib.path as mpath
import sys as sys
import machinevisiontoolbox.color
import time
import scipy as sp
# sp.signal.convolve2d()

from scipy import signal  # TODO figure out sp.signal.convolve2d()?

# code.interact(local=dict(globals(), **locals()))

from collections import namedtuple
from pathlib import Path


def idisp(im, **kwargs):
    """
    Interactive image display tool

    :param im: image
    :type im: numpy array, shape (N,M,3)
    :param *args: arguments - options for idisp
    :type *args: see dictionary below TODO
    :param **kwargs: key word arguments - options for idisp
    :type **kwargs: see dictionary below TODO
    :return: :rtype:

    ``idisp(im, **kwargs)`` displays an image and allows interactive
    investigation of pixel values, linear profiles, histograms and zooming. The
    image is displayed in a figure with a toolbar across the top.

    Options::
    'nogui'          don't display the GUI
    'noaxes'         don't display axes on the image
    'noframe'        don't display axes or frame on the image
    'plain'          don't display axes, frame or GUI
    'axis',A         TODO display the image in the axes given by handle A, the
                    'nogui' option is enforced.
    'here'           display the image in the current axes
    'title',T        put the text T in the title bar of the window
    'clickfunc',F    invoke the function handle F(x,y) on a down-click in
                    the window
    'ncolors',N      number of colors in the color map (default 256)
    'bar'            add a color bar to the image
    'print',F        write the image to file F in EPS format
    'square'         display aspect ratio so that pixels are square
    'wide'           make figure full screen width, useful for displaying stereo pair
    'flatten'        display image planes (colors or sequence) as horizontally
                    adjacent images
    'black',B        change black to grey level B (range 0 to 1)
    'ynormal'        y-axis interpolated spectral data and corresponding wavelengthincreases upward, image is inverted
    'histeq'         apply histogram equalization
    'cscale',C       C is a 2-vector that specifies the grey value range that
                    spans the colormap.
    'xydata',XY      XY is a cell array whose elements are vectors that span
                    the x- and y-axes respectively.
    'colormap',C     set the colormap to C (Nx3)
    'grey'           color map: greyscale unsigned, zero is black, maximum
                    value is white
    'invert'         color map: greyscale unsigned, zero is white, maximum
                    value is black
    'signed'         color map: greyscale signed, positive is blue, negative
                    is red, zero is black
    'invsigned'      color map: greyscale signed, positive is blue, negative
                    is red, zero is white
    'random'         color map: random values, highlights fine structure
    'dark'           color map: greyscale unsigned, darker than 'grey',
                    good for superimposed graphics
    'new'            create a new figure

    Example::

        # TODO

    :notes:

    - Is a wrapper around the MATLAB builtin function IMAGE. See the MATLAB help
      on "Display Bit-Mapped Images" for details of color mapping.
    - Color images are displayed in MATLAB true color mode: pixel triples map to
      display RGB values.  (0,0,0) is black, (1,1,1) is white.
    - Greyscale images are displayed in indexed mode: the image pixel value is
      mapped through the color map to determine the display pixel value.
    - For grey scale images the minimum and maximum image values are mapped to
      the first and last element of the color map, which by default
      ('greyscale') is the range black to white. To set your own scaling
      between displayed grey level and pixel value use the 'cscale' option.
    - The title of the figure window by default is the name of the variable
      passed in as the image, this can't work if the first argument is an
      expression.


    References:

        - Robotics, Vision & Control, Section 10.1, P. Corke, Springer 2011.
    """

    # TODO options via *args, **kwargs

    # check if im is valid input

    # set default values for options
    opt = {'nogui': False,
           'noaxes': False,
           'noframe': False,
           'plain': False,
           'axis': False,
           'here': False,
           'title': 'Machine Vision Toolbox for Python',
           'clickfunc': None,
           'ncolors': 256,
           'bar': False,
           'print': None,
           'square': True,
           'wide': False,
           'flatten': False,
           'black': None,
           'ynormal': None,
           'histeq': None,
           'cscale': None,
           'xydata': None,
           'colormap': None,
           'grey': False,
           'invert': False,
           'signed': False,
           'invsigned': False,
           'random': False,
           'dark': False,
           'new': True
           }

    # apply kwargs to opt
    # TODO can be written in one line "a comprehension"
    for k, v in kwargs.items():
        if k in opt:
            opt[k] = v

    cv.namedWindow(opt['title'], cv.WINDOW_AUTOSIZE)
    cv.imshow(opt['title'], im)  # make sure BGR format image
    k = cv.waitKey(delay=0)  # non blocking, by default False
    # cv.destroyAllWindows()

    # if ESC pressed, close the window, otherwise it persists until program exits
    if k == 27:
        # only destroy the specific window
        cv.destroyWindow(opt['title'])


def iread(file, *args, **kwargs):
    """
    Read image from file

    :param file: file name of image
    :type file: string
    :param *args: arguments
    :type *args: ?
    :param **kwargs: key word arguments - options for idisp
    :type **kwargs: see dictionary below TODO
    :return: :rtype:

    ``iread(file, *args, **kwargs)`` reads the specified image file and returns
    a matrix. The image can by greyscale or color in any of the wide range of
    formats supported by the OpenCV imread function.

    Options::
    'uint8'         return an image with 8-bit unsigned integer pixels in
                    the range 0 to 255
    'single'        return an image with single precision floating point pixels
                    in the range 0 to 1.
    'double'        return an image with double precision floating point pixels
                    in the range 0 to 1.
    'grey'          convert image to greyscale, if it's color, using ITU rec 601
    'grey_709'      convert image to greyscale, if it's color, using ITU rec 709
    'gamma',G       apply this gamma correction, either numeric or 'sRGB'
    'reduce',R      decimate image by R in both dimensions
    'roi',R         apply the region of interest R to each image,
                    where R=[umin umax; vmin vmax].

    Example::

        # TODO

    :notes:

    - A greyscale image is returned as an HxW matrix
    - A color image is returned as an HxWx3 matrix
    - A greyscale image sequence is returned as an HxWxN matrix where N is the
      sequence length
    - A color image sequence is returned as an HxWx3xN matrix where N is the
      sequence length

    References:

        - Robotics, Vision & Control, Section 10.1, P. Corke, Springer 2011.
    """

    # determine if file is valid:
    assert isinstance(file, str), 'file must be a string'

    opt = {
        'uint8': False,
        'single': False,
        'double': False,
        'grey': False,
        'grey_709': False,
        'gamma': 'sRGB',
        'reduce': 1.0,
        'roi': None
    }

    # TODO
    # parse options
    # if empty, display list of images to automatically read

    # check if file is a valid pathname:
    img = cv.imread(file)
    if img is None:
        # TODO check ValueError
        raise ValueError('Could not read the image specified by file".')

    # TODO check for wild cards
    # TODO search paths automatically for specified file?
    # TODO fetch from server

    return img


def isimage(im):
    """
    Test if input is an image, return a consistent data type/format
    Can we convert any format to BGR 32f? How would we know format in is RGB vs
    BGR?
    ('im is not of type int or float')
    ('im has ndims < 2')
    ('im is (H,W), but does not have enough columns or rows to be an image')
    ('im (H,W,N), but does not have enough N to be either a color image (N=3), or a sequence of monochrome images (N > 1)')
    ('im (H,W,M,N) should be a sequence of color images, but M is not equal to 3')
    """
    # convert im to nd.array
    im = np.array(im)

    # TODO consider complex floats?
    # check if image is int or floats
    # TODO shouldn't np.integer and np.float be the catch-all types?
    if not (np.issubdtype(im.dtype, np.integer) or
            np.issubdtype(im.dtype, np.float) or
            np.issubdtype(im.dtype, np.bool_) or
            np.issubdtype(im.dtype, np.uint8) or
            np.issubdtype(im.dtype, np.uint16) or
            np.issubdtype(im.dtype, np.uint32) or
            np.issubdtype(im.dtype, np.uint64) or
            np.issubdtype(im.dtype, np.int8) or
            np.issubdtype(im.dtype, np.int16) or
            np.issubdtype(im.dtype, np.int32) or
            np.issubdtype(im.dtype, np.int64) or
            np.issubdtype(im.dtype, np.float32) or
            np.issubdtype(im.dtype, np.float64)):
        return False

    # check im.ndims > 1
    if im.ndim < 2:
        return False

    # check if im.ndims == 2, then im.shape (W,H), W >= 1, H >= 1
    if (im.ndim == 2) and ((im.shape[0] >= 1) and im.shape[1] >= 1):
        return True

    # check if im.ndims == 3, then im.shape(W,H,N), N >= 1
    if (im.ndim == 3) and (im.shape[2] >= 1):
        return True

    # check if im.ndims == 4, then im.shape(W,H,N,M), then N == 3
    if (im.ndim == 4) and (im.shape[2] == 3):
        return True

    # return consistent image format
    return False


def iint(im, intclass='uint8'):
    """
    Convert image to integer class

    :param im: image
    :type im: numpy array (N,H,3)
    :param intclass: either 'uint8', ... TODO
    :type intclass: string
    :return out: image with unsigned 8-bit integer elements ranging 0 to 255
    corresponding to the elements of the image ``im``
    :rtype: numpy array (N,H,3)

    ``iint(im)`` is an image with unsigned 8-bit integer elements in the range 0
    to 255 corresponding to the elements of the image ``im``.

    ``int(im, intclass) as above but the output pixels belong to the integer
    class ``intclass``.

    Options::

    # TODO

    :notes:
    - Works for an image with arbitrary number of dimensions, eg. a color
      image or image sequence.
    - If the input image is floating point (single or double) the pixel values
      are scaled from an input range of [0,1] to a range spanning zero to the
      maximum positive value of the output integer class.
    - If the input image is an integer class then the pixels are cast to
      change type but not their value.

    Example::

        # TODO

    References:

        - Robotics, Vision & Control, Section 12.1, P. Corke, Springer 2011.
    """

    if not isimage(im):
        raise TypeError(im, 'im is not a valid image')

    if np.issubdtype(im.dtype, np.float):
        # rescale to integer
        return (np.rint(im * np.float64(np.iinfo(intclass).max))).astype(intclass)
    else:
        return im.astype(intclass)


def idouble(im, opt='float32'):
    """
    Convert integer image to double

    :param im: image
    :type im: numpy array (N,H,3)
    :param opt: either 'single', 'double', or 'float32', or 'float64'
    :type opt: string
    :return out: image with double precision elements ranging from 0 to 1
    :rtype: numpy array (N,H,3)

    ``idouble(im)`` is an image with double precision elements in the range 0 to
    1 corresponding to the elewments of ``im``. The integer pixels ``im`` are
    assumed to span the range 0 to the maximum value of their integer class.

    Options::
    'single'        return an array of single precision floats instead of
                    doubles
    'float'         as above


    Example::

        # TODO

    References:

        - Robotics, Vision & Control, Section 12.1, P. Corke, Springer 2011.
    """

    # make sure image is valid
    if not isimage(im):
        raise TypeError(im, 'im is not a valid image')

    # make sure opt is either None or a string
    if (opt == 'float') or (opt == 'single') or (opt == 'float32'):
        # convert to float pixel values
        if np.issubdtype(im.dtype, np.integer):
            return im.astype(np.float32) / np.float32(np.iinfo(im.dtype).max)
        else:
            return im.astype(np.float32)
    else:
        # convert to double pixel values (default)
        if np.issubdtype(im.dtype, np.integer):
            return im.astype(np.float64) / np.float64(np.iinfo(im.dtype).max)
        else:
            # the preferred method, compared to np.float64(im)
            return im.astype(np.float64)


def getimage(im):
    """
    input an image, converts image into types compatible opencv:
    CV_8U, CV_16U, CV_16S, CV_32F or CV_64F
    default: if int then CV_8U, if float then CV_64F
    TODO check if there is a different type for opencv binary images (probably
    just CV_8U)

    Note that boolean images are converted to 0's and 1's int
    """

    if not isimage(im):
        raise TypeError(im, 'im is not a valid image')

    im = np.array(im)

    validTypes = (np.uint8, np.uint16, np.int16, np.float32, np.float64)
    # if im.dtype is not one of the valid image types,
    # convert to the nearest type or default to float64
    # TODO: what about image scaling?
    if im.dtype not in validTypes:
        # if float, just convert to CV_64F
        if np.issubdtype(im.dtype, np.float):
            im = idouble(im)
        elif np.issubdtype(im.dtype, np.integer):
            if im.min() < 0:
                # use iint (which has scaling), or np.astype()?
                # in this case, since we are converting int to int, or float to
                # float, it should not matter
                im = iint(im, np.int16)
            elif im.max() < np.iinfo(np.uint8).max:
                im = iint(im, np.uint8)
            elif im.max() < np.iinfo(np.uint16).max:
                im = iint(im, np.uint16)
            else:
                raise ValueError(im, 'max value of im exceeds np.uint16')
        elif np.issubdtype(im.dtype, np.bool_):
            im = iint(im)

    return im


def iscolor(im):
    """
    Test for color image

    :param im: file name of image
    :type im: string
    :return s: true if color image (if third dimension of im == 3)
    :rtype: boolean

    ``iscolor(im)`` is true if ``im`` is a color image, that is, its third
    dimension is equal to three.

    Example::

        # TODO

    References:

        - Robotics, Vision & Control, Section 10.1, P. Corke, Springer 2011.
    """

    # W,H is mono
    # W,H,3 is color
    # W,H,N is mono sequence (ambiguous for N=3 mono image sequence)
    # W,H,3,N is color sequence

    # TODO check if image is valid image
    if (im.ndim == 3) and (im.shape[0] > 1) and (im.shape[1] > 1) and (im.shape[2] == 3):
        s = True
    else:
        s = False
    return s


def mono(im, opt='r601'):
    """
    Convert color image to monochrome

    :param im: image
    :type im: numpy array (N,H,3)
    :param opt: greyscale conversion option
    :type opt: string
    :return out: greyscale image
    :rtype: numpy array (N,H)

    ``mono(im)`` is a greyscale equivalent of the color image ``im``

    Example::

        # TODO

    References:

        - Robotics, Vision & Control, Section 10.1, P. Corke, Springer 2011.
    """
    # grayscale conversion option names:
    grey_601 = {'r601', 'grey', 'gray', 'mono', 'grey_601', 'gray_601'}
    grey_709 = {'r709', 'grey_709', 'gray_709'}

    # W,H is mono
    # W,H,3 is color
    # W,H,N is mono sequence (ambiguous for N=3 mono image sequence)
    # W,H,3,N is color sequence

    # check if image is valid input
    # check if opt is valid input
    assert isinstance(opt, str), '"opt" must be a string'

    if not iscolor(im):
        return im

    # determine how many images there
    if (im.ndim == 4):
        nimg = im.shape[3]  # for the W,H,3,N case
    elif im.shape[2] == 3:
        nimg = 1   # for the W,H,N case
    else:
        nimg = im.shape[2]
    # TODO for W,H,N sequence, should just return sequence of im

    # for each image
    for i in range(0, nimg):
        if im.ndim == 4:
            bgr = np.squeeze(im[:, :, :, i])
        else:
            bgr = im

        if opt in grey_601:
            # print('in grey_601')
            # rec 601 luma
            # NOTE: OpenCV uses BGR
            # for RGB: outi = 0.229 * rgb[:, :, 0] + 0.587 * rgb[:, :, 1] + \
            #     0.114 * rgb[:, :, 2]
            outi = 0.229 * bgr[:, :, 2] + 0.587 * bgr[:, :, 1] + \
                0.114 * bgr[:, :, 0]
            outi = outi.astype(im.dtype)
        elif opt in grey_709:
            # rec 709 luma
            # TODO fix for BGR (OpenCV)!
            outi = 0.2126 * bgr[:, :, 0] + 0.7152 * bgr[:, :, 1] + \
                0.0722 * bgr[:, :, 2]
            outi = outi.astype(im.dtype)
        elif opt == 'value':
            # 'value' refers to the V in HSV space, not the CIE L*
            # the mean of the max and min of RGB values at each pixel
            mn = bgr[:, :, 2].min(axis=2)
            mx = bgr[:, :, 2].max(axis=2)

            if np.issubdtype(bgr.dtype, np.float):
                outi = 0.5 * (mn + mx)
                outi = outi.astype(im.dtype)
            else:
                z = (np.int32(mx) + np.int32(mn)) / 2
                outi = z.astype(im.dtype)
        else:
            raise TypeError('unknown type for opt')
        out = outi  # TODO append outi to out for each i
        return out


def color(im, c=[1, 1, 1]):
    """
    Colorise a greyscale image

    :param im: image
    :type im: numpy array (N,H)
    :param c: color to color image
    :type c: string or rgb-tuple
    :return out: image with float64 precision elements ranging from 0 to 1
    :rtype: numpy array (N,H,3)

    ``color(im)`` is a color image out ``c`` (N,H,3), where each color
    plane is equal to im.

    ``imcolor(im, c)`` as above but each output pixel is ``c``(3,1) times
    the corresponding element of ``im``.


    Example::

        # TODO

    :notes:

    - Can convert a monochrome sequence (h,W,N) to a color image sequence
      (H,W,3,N)

    References:

        - Robotics, Vision & Control, Section 10.1, P. Corke, Springer 2011.
    """

    # make sure input image is an image
    im = getimage(im)
    c = argcheck.getvector(c).astype(im.dtype)

    # TODO for im (N,H)
    if im.ndim == 2:
        # only one plan to convert
        # recall opencv uses BGR
        out = np.stack((c[2] * im, c[1] * im, c[0] * im), axis=2)
    else:
        for i in range(im.shape[2]):  # (W,H,3 or N, N (if [2] == 3))
            cplane = None
            for k in range(len(c)):  # should be 0,1,2
                cplane = np.stack((cplane, im[:, :, i] * c[k]), axis=2)
            out[:, :, :, i] = cplane
    return out


def stretch(im, max=1, range=None):
    """
    Image normalisation

    :param im: image
    :type im: numpy array (N,H,3)
    :param max: M   TODO  pixels are mapped to the range 0 to M
    :type max: scalar integer or float
    :param range: range R(1) is mapped to zero, R(2) is mapped to 1 (or max
    value)
    :type range: 2-tuple or numpy array (2,1)
    :return out: image
    :rtype: numpy array (N,H,3), type double

    ``stretch(im)`` is a normalised image in which all pixel values lie in the
    range of 0 to 1. That is, a linear mapping where the minimum value of ``im``
    is mapped to 0 and the maximum value of ``im`` is mapped to 1.

    :notes:
    - For an integer image the result is a double image in the range 0 to max value

    Example::

        # TODO

    References:

        - Robotics, Vision & Control, Section 12.1, P. Corke, Springer 2011.
    """

    im = getimage(im)

    # TODO make all infinity values = None?

    if range is None:
        mn = im.min()
        mx = im.max()
    else:
        r = argcheck.getvector(range)
        mn = r[0]
        mx = r[1]

    zs = (im - mn) / (mx - mn) * max

    if r is not None:
        zs = np.maximum(0, np.minimum(max, zs))
    return zs


def getse(se):
    """
    Get structuring element

    Converts matrix se into a uint8 numpy array for opencv, which only accepts
    kernels of type CV_8U
    """
    # TODO isse test?
    se = np.array(se)

    return se.astype(np.uint8)


def erode(im, se, n=1, opt='replicate', **kwargs):
    """
    Morphological erosion

    :param im: image
    :type im: numpy array (N,H,3) or (N,H)
    :param se: structuring element
    :type se: numpy array (S,T), where S < N and T < H
    :param n: number of times to apply the erosion
    :type n: integer
    :param opt: option specifying the type of erosion
    :type opt: string
    :return out: image
    :rtype: numpy array (N,H,3) or (N,H)

    ``erode(im, se, opt)`` is the image ``im`` after morphological erosion with
    structuring element ``se``.

    ``erode(im, se, n, opt)`` as above, but the structruring element ``se`` is
    applied ``n`` times, that is ``n`` erosions.

    Options::
    'replicate'    the border value is replicated (default)
    'none'      pixels beyond the border are not included in the window
    'trim'      output is not computed for pixels where the structuring element
                crosses the image border, hence output image has reduced
                dimensions TODO
    'wrap'      the image is assumed to wrap around, left to right, top to
                bottom
    TODO other border options from opencv


    :notes:
    - Cheaper to apply a smaller structuring element multiple times than
      one large one, the effective structuing element is the Minkowski sum
      of the structuring element with itself N times.

    Example::

        # TODO

    References:

        - Robotics, Vision & Control, Section 12.5, P. Corke, Springer 2011.
    """

    # check if valid input:
    im = getimage(im)
    se = getse(se)

    # if not isimage(se):
    #     raise TypeError(se, 'se is not a valid image')
    # TODO check to see if se is a valid structuring element
    # TODO check if se is valid (odd number and less than im.shape)
    # consider cv.getStructuringElement?

    if not isinstance(n, int):
        n = int(n)
    if n <= 0:
        raise ValueError(n, 'n must be greater than 0')

    # import pdb
    # pdb.set_trace()
    # if not isinstance(opt, str):
    #    raise TypeError(opt, 'opt must be a string')

    # convert options TODO trim?
    cvopt = {
        'replicate': cv.BORDER_REPLICATE,
        'none': cv.BORDER_ISOLATED,
        # 'wrap': cv.BORDER_WRAP # BORDER_WRAP is not supported
    }

    if opt not in cvopt.keys():
        raise ValueError(opt, 'opt is not a valid option')

    # se = cv.getStructuringElement(cv.MORPH_RECT, (3,3))
    # import pdb
    # pdb.set_trace()
    return cv.erode(im, se, iterations=n, borderType=cvopt[opt])


def dilate(im, se, n=1, opt='replicate', **kwargs):
    """
    Morphological dilation

    :param im: image
    :type im: numpy array (N,H,3) or (N,H)
    :param se: structuring element
    :type se: numpy array (S,T), where S < N and T < H
    :param n: number of times to apply the dilation
    :type n: integer
    :param opt: option specifying the type of dilation
    :type opt: string
    :return out: image
    :rtype: numpy array (N,H,3) or (N,H)

    ``dilate(im, se, opt)`` is the image ``im`` after morphological dilation with
    structuring element ``se``.

    ``dilate(im, se, n, opt)`` as above, but the structruring element ``se`` is
    applied ``n`` times, that is ``n`` dilations.

    Options::
    'replicate'    the border value is replicated (default)
    'none'      pixels beyond the border are not included in the window
    'trim'      output is not computed for pixels where the structuring element
                crosses the image border, hence output image has reduced
                dimensions TODO
    'wrap'      the image is assumed to wrap around, left to right, top to
                bottom
    TODO other border options from opencv


    :notes:
    - Cheaper to apply a smaller structuring element multiple times than
      one large one, the effective structuing element is the Minkowski sum
      of the structuring element with itself N times.

    Example::

        # TODO

    References:

        - Robotics, Vision & Control, Section 12.5, P. Corke, Springer 2011.
    """

    # check if valid input:
    im = getimage(im)
    se = getse(se)

    # TODO check if se is valid (odd number and less than im.shape)
    # if not isimage(se):
    #    raise TypeError(se, 'se is not a valid image')

    if not isinstance(n, int):
        n = int(n)
    if n <= 0:
        raise ValueError(n, 'n must be greater than 0')

    # if not isinstance(opt, str):
    #    raise TypeError(opt, 'opt must be a string')

    # convert options TODO trim?
    cvopt = {
        'replicate': cv.BORDER_REPLICATE,
        'none': cv.BORDER_ISOLATED,
        # 'wrap': cv.BORDER_WRAP # TODO wrap not supported in 4.40
    }

    if opt not in cvopt.keys():
        raise ValueError(opt, 'opt is not a valid option')

    # se = cv.getStructuringElement(cv.MORPH_RECT, (3,3))
    return cv.dilate(im, se, iterations=n, borderType=cvopt[opt])


def morph(im, se, oper, n=1, opt='replicate', **kwargs):
    """
    Morphological neighbourhood processing

    :param im: image
    :type im: numpy array (N,H,3) or (N,H)
    :param se: structuring element
    :type se: numpy array (S,T), where S < N and T < H
    :param oper: option specifying the type of morphological operation
    :type oper: string
    :param n: number of times to apply the operation
    :type n: integer
    :param opt: option specifying the border options
    :type opt: string
    :return out: image
    :rtype: numpy array (N,H,3) or (N,H)

    ``morph(im, se, opt)`` is the image ``im`` after morphological operation with
    structuring element ``se``.

    ``morph(im, se, n, opt)`` as above, but the structruring element ``se`` is
    applied ``n`` times, that is ``n`` morphological operations.

    The operation ``oper`` is:
    'min'       minimum value over the structuring element
    'max'       maximum value over the structuring element
    'diff'      maximum - minimum value over the structuring element (this is morph_gradient)
    'plusmin'   the minimum of the pixel value and the pixelwise sum of the ()
                structuring element and source neighbourhood. :TODO:

    TODO can we call this border options?
    Options::
    'replicate'    the border value is replicated (default)
    'none'      pixels beyond the border are not included in the window
    'trim'      output is not computed for pixels where the structuring element
                crosses the image border, hence output image has reduced
                dimensions TODO
    'wrap'      the image is assumed to wrap around, left to right, top to
                bottom
    TODO other border options from opencv


    :notes:
    - Cheaper to apply a smaller structuring element multiple times than
      one large one, the effective structuing element is the Minkowski sum
      of the structuring element with itself N times.
    - Performs greyscale morphology
    - The structuring element shoul dhave an odd side length
    - For binary image, ``min`` = erosion, ``max``= dilation
    - The ``plusmin`` operation can be used to compute the distance transform.
    - The input can be logical, uint8, uint16, float or double.
    - The output is always double

    Example::

        # TODO

    References:

        - Robotics, Vision & Control, Section 12.5, P. Corke, Springer 2011.
    """

    # check if valid input:
    im = getimage(im)
    # se = getse(se)

    # TODO check if se is valid (odd number and less than im.shape), can also be
    # a scalar
    # if not isimage(se):
    #    raise TypeError(se, 'se is not a valid image')

    if not isinstance(oper, str):
        raise TypeError(oper, 'oper must be a string')

    if not isinstance(n, int):
        n = int(n)
    if n <= 0:
        raise ValueError(n, 'n must be greater than 0')

    if not isinstance(opt, str):
        raise TypeError(opt, 'opt must be a string')

    # convert options TODO trim?
    cvopt = {
        'replicate': cv.BORDER_REPLICATE,
        'none': cv.BORDER_ISOLATED,
        'wrap': cv.BORDER_WRAP
    }

    if opt not in cvopt.keys():
        raise ValueError(opt, 'opt is not a valid option')
    # note: since we are calling erode/dilate, we stick with opt. we use
    # cvopt[opt] only when calling the cv.erode/cv.dilate functions

    if oper == 'min':
        #import code
        #code.interact(local=dict(globals(), **locals()))
        out = erode(im, se, n=n, opt=opt)
        # erode(im, se, n=1, opt='border', **kwargs)
    elif oper == 'max':
        out = dilate(im, se, n=n, opt=opt)
    elif oper == 'diff':
        se = getse(se)
        out = cv.morphologyEx(im, cv.MORPH_GRADIENT, se, iterations=n,
                              bordertype=cvopt[opt])
    elif oper == 'plusmin':
        out = None  # TODO
    else:
        raise ValueError(oper, 'morph does not support oper')

    # se = cv.getStructuringElement(cv.MORPH_RECT, (3,3))
    return out


def hitormiss(im, s1, s2=None):
    """
    Hit or miss transform

    :param im: image
    :type im: numpy array (N,H,3) or (N,H)
    :param s1: structuring element 1
    :type s1: numpy array (S,T), where S < N and T < H
    :param s2: structuring element 2
    :type s2: numpy array (S,T), where S < N and T < H
    :return out: image
    :rtype: numpy array (N,H,3) or (N,H)

    ``hitormiss(im, s1, s2)`` is the hit-or-miss transform of the binary image
    ``im`` with the structuring element ``s1``. Unlike standard morphological
    operations, ``s1`` has three possible values: 0, 1 and don't care
    (represenbtedy nans).

    Example::

        # TODO

    References:

        - Robotics, Vision & Control, Section 12.5, P. Corke, Springer 2011.
    """
    # check valid input
    im = getimage(im)

    # TODO also check if binary image?
    if s2 is None:
        s2 = np.float32(s1 == 0)
        s1 = np.float32(s1 == 1)

    #ret1 = morph(im, s1, 'min')
    #ret2 = morph((1 - im), s2, 'min')
    #ret = ret1 * ret2

    # return ret
    return morph(im, s1, 'min') * morph((1 - im), s2, 'min')


def endpoint(im):
    """
    Find end points on a binary skeleton image
    % OUT = ENDPOINT(IM) is a binary image where pixels are set if the
    % corresponding pixel in the binary image IM is the end point of a
    % single-pixel wide line such as found in an image skeleton.  Computed
    % using the hit-or-miss morphological operator.
    %
    % References::
    %  - Robotics, Vision & Control, Section 12.5.3
    %    P. Corke, Springer 2011.
    """

    im = getimage(im)

    se = np.zeros((3, 3, 8))
    se[:, :, 0] = np.array([[1, 0, 1], [0, 1, 0], [0, 0, 1]])
    se[:, :, 1] = np.array([[0, 0, 1], [0, 1, 0], [0, 0, 0]])
    se[:, :, 2] = np.array([[0, 0, 0], [0, 1, 1], [0, 0, 0]])
    se[:, :, 3] = np.array([[0, 0, 0], [0, 1, 0], [0, 0, 1]])
    se[:, :, 4] = np.array([[0, 0, 0], [0, 1, 0], [0, 1, 0]])
    se[:, :, 5] = np.array([[0, 0, 0], [0, 1, 0], [1, 0, 0]])
    se[:, :, 6] = np.array([[0, 0, 0], [1, 1, 0], [0, 0, 0]])
    se[:, :, 7] = np.array([[1, 0, 0], [0, 1, 0], [0, 0, 0]])
    o = np.zeros(im.shape)
    for i in range(se.shape[2]):
        o = np.logical_or(o, hitormiss(im, se[:, :, i]))
    return o


def triplepoint(im):
    """
    Find triple points
    % OUT = triplepoint(IM) is a binary image where pixels are set if the
    % corresponding pixel in the binary image IM is a triple point, that is where
    % three single-pixel wide line intersect.  These are the Voronoi points in
    % an image skeleton.  Computed using the hit-or-miss morphological operator.
    %
    % References::
    %  - Robotics, Vision & Control, Section 12.5.3,
    %    P. Corke, Springer 2011.
    """

    im = getimage(im)
    se = np.zeros((3, 3, 16))
    se[:, :, 0] = np.array([[0, 1, 0], [1, 1, 1], [0, 0, 0]])
    se[:, :, 1] = np.array([[1, 0, 1], [0, 1, 0], [0, 0, 1]])
    se[:, :, 2] = np.array([[0, 1, 0], [0, 1, 1], [0, 1, 0]])
    se[:, :, 3] = np.array([[0, 0, 1], [0, 1, 0], [1, 0, 1]])
    se[:, :, 4] = np.array([[0, 0, 0], [1, 1, 1], [0, 1, 0]])
    se[:, :, 5] = np.array([[1, 0, 0], [0, 1, 0], [1, 0, 1]])
    se[:, :, 6] = np.array([[0, 1, 0], [1, 1, 0], [0, 1, 0]])
    se[:, :, 7] = np.array([[1, 0, 1], [0, 1, 0], [1, 0, 0]])
    se[:, :, 8] = np.array([[0, 1, 0], [0, 1, 1], [1, 0, 0]])
    se[:, :, 9] = np.array([[0, 0, 1], [1, 1, 0], [0, 0, 1]])
    se[:, :, 10] = np.array([[1, 0, 0], [0, 1, 1], [0, 1, 0]])
    se[:, :, 11] = np.array([[0, 1, 0], [0, 1, 0], [1, 0, 1]])
    se[:, :, 12] = np.array([[0, 0, 1], [1, 1, 0], [0, 1, 0]])
    se[:, :, 13] = np.array([[1, 0, 0], [0, 1, 1], [1, 0, 0]])
    se[:, :, 14] = np.array([[0, 1, 0], [1, 1, 0], [0, 0, 1]])
    se[:, :, 15] = np.array([[1, 0, 1], [0, 1, 0], [0, 1, 0]])

    o = np.zeros(im.shape)
    for i in range(se.shape[2]):
        o = np.logical_or(o, hitormiss(im, se[:, :, i]))
    return o


def iopen(im, se, **kwargs):
    """
    Morphological opening

    :param im: image
    :type im: numpy array (N,H,3) or (N,H)
    :param se: structuring element
    :type se: numpy array (S,T), where S < N and T < H
    :param n: number of times to apply the dilation
    :type n: integer
    :param opt: option specifying the type of dilation
    :type opt: string
    :return out: image
    :rtype: numpy array (N,H,3) or (N,H)

    ``iopen(im, se, opt)`` is the image ``im`` after morphological opening with
    structuring element ``se``. This is a morphological erosion followed by
    dilation.

    ``iopen(im, se, n, opt)`` as above, but the structruring element ``se`` is
    applied ``n`` times, that is ``n`` erosions followed by ``n`` dilations.

    Options::
    'border'    the border value is replicated (default)
    'none'      pixels beyond the border are not included in the window
    'trim'      output is not computed for pixels where the structuring element
                crosses the image border, hence output image has reduced
                dimensions TODO
    'wrap'      the image is assumed to wrap around, left to right, top to
                bottom
    TODO other border options from opencv


    :notes:
    - For binary image an opening operation can be used to eliminate small
      white noise regions.
    - Cheaper to apply a smaller structuring element multiple times than
      one large one, the effective structuing element is the Minkowski sum
      of the structuring element with itself N times.

    Example::

        # TODO

    References:

        - Robotics, Vision & Control, Section 12.5, P. Corke, Springer 2011.
    """

    a = erode(im, se, **kwargs)
    return dilate(a, se, **kwargs)


def iclose(im, se, **kwargs):
    """
    Morphological closing

    :param im: image
    :type im: numpy array (N,H,3) or (N,H)
    :param se: structuring element
    :type se: numpy array (S,T), where S < N and T < H
    :param n: number of times to apply the operation
    :type n: integer
    :param opt: option specifying the type of border behaviour
    :type opt: string
    :return out: image
    :rtype: numpy array (N,H,3) or (N,H)

    ``iclose(im, se, opt)`` is the image ``im`` after morphological closing with
    structuring element ``se``. This is a morphological dilation followed by
    erosion.

    ``iclose(im, se, n, opt)`` as above, but the structuring element ``se`` is
    applied ``n`` times, that is ``n`` dilations followed by ``n`` erosions.

    Options::
    'border'    the border value is replicated (default)
    'none'      pixels beyond the border are not included in the window
    'trim'      output is not computed for pixels where the structuring element
                crosses the image border, hence output image has reduced
                dimensions TODO
    'wrap'      the image is assumed to wrap around, left to right, top to
                bottom
    TODO other border options from opencv


    :notes:
    - For binary image an opening operation can be used to eliminate small
      white noise regions.
    - Cheaper to apply a smaller structuring element multiple times than
      one large one, the effective structuing element is the Minkowski sum
      of the structuring element with itself N times.

    Example::

        # TODO

    References:

        - Robotics, Vision & Control, Section 12.5, P. Corke, Springer 2011.
    """

    a = dilate(im, se, **kwargs)
    return dilate(a, se, **kwargs)


def thin(im, delay=0.0):
    """
    Morphological skeletonization

    :param im: image
    :type im: numpy array (N,H,3) or (N,H)
    :param delay: seconds between each iteration of display
    :type delay: float
    :return out: image
    :rtype: numpy array (N,H,3) or (N,H)

    ``thin(im, delay)`` as above but graphically displays each iteration
    of the skeletonization algorithm with a pause of ``delay`` seconds between
    each iteration.

    Example::

        # TODO

    References:

        - Robotics, Vision & Control, Section 12.5, P. Corke, Springer 2011.
    """

    im0 = im
    # ensure valid input
    im = getimage(im)

    # TODO make sure delay is a float > 0

    # create a binary image (True/False)
    # im = im > 0

    # create structuring elements
    sa = np.array([[0, 0, 0],
                   [np.nan, 1, np.nan],
                   [1, 1, 1]])
    sb = np.array([[np.nan, 0, 0],
                   [1, 1, 0],
                   [np.nan, 1, np.nan]])

    # loop
    out = im
    while True:
        for i in range(4):

            r = hitormiss(im, sa)

            im = np.logical_xor(im, r)  # might also use the bitwise operator ^
            r = hitormiss(im, sb)
            im = np.logical_xor(im, r)
            sa = np.rot90(sa)
            sb = np.rot90(sb)
        if delay > 0.0:
            idisp(im)
            time.sleep(5)  # TODO work delay into waitKey as optional input!
        if np.all(out == im):
            break
        out = im

    return out


def smooth(im, sigma, w=None, opt='full'):
    """
     OUT = smooth(IM, SIGMA) is the image IM after convolution with a
     Gaussian kernel of standard deviation SIGMA.

     OUT = smooth(IM, SIGMA, OPTIONS) as above but the OPTIONS are passed
     to CONV2.

     Options::
     'full'    returns the full 2-D convolution (default)
     'same'    returns OUT the same size as IM
     'valid'   returns  the valid pixels only, those where the kernel does not
               exceed the bounds of the image.

     :notes:
     - By default (option 'full') the returned image is larger than the
       passed image.
     - Smooths all planes of the input image.
     - The Gaussian kernel has a unit volume.
     - If input image is integer it is converted to float, convolved, then
       converted back to integer.
    """

    im = getimage(im)
    if not argcheck.isscalar(sigma):
        raise ValueError(sigma, 'sigma must be a scalar')

    is_int = False
    if np.issubdtype(im.dtype, np.integer):
        is_int = True
        im = idouble(im)

    m = kgauss(sigma, w)

    # convolution options from smooth.m, which relate to Matlab's conv2.m
    convOpt = {'full', 'same', 'valid'}
    if opt not in convOpt:
        raise ValueError(
            opt, 'opt must be a string of either ''full'', ''same'', or ''valid''')

    if im.ndims == 2:
        # greyscale image
        ims = np.convolve(im, m, opt)
    elif im.ndims == 3:
        # colour image, need to convolve for each image channel
        for i in range(im.shape[2]):
            ims[:, :, i] = np.convolve(im[:, :, i], m, opt)
    elif im.ndims == 4:
        # sequence of colour images
        for j in range(im.shape[3]):
            for i in range(im.shape[2]):
                ims[:, :, i, j] = np.convolve(im[:, :, i, j], m, opt)
    else:
        raise ValueError(im, 'number of dimensions of im is invalid')

    if is_int:
        ims = iint(ims)

    return ims


def kgauss(sigma, w=None):
    """
    Gaussian kernel

    ``kgauss(sigma)`` is a 2-dimensional Gaussian kernel of standard deviation
    SIGMA, and  centred within the matrix K whose half-width is H=2xSIGMA and
    W=2xH+1.

    K = KGAUSS(SIGMA, H) as above but the half-width H is specified.

    :notes:
    - The volume under the Gaussian kernel is one.
    """

    # make sure sigma, w are valid input
    if w is None:
        w = np.ceil(3*sigma)

    wi = np.arange(-w, w+1)
    x, y = np.meshgrid(wi, wi)

    m = 1.0/(2.0 * np.pi * sigma**2) * \
        np.exp(-(np.power(x, 2) + np.power(y, 2))/2.0/sigma**2)
    # area under the curve should be 1, but the discrete case is only
    # an approximation
    return m / np.sum(m)


def klaplace():
    """
    Laplacian kernel

     K = KLAPLACE() is the Laplacian kernel:
            |0   1  0|
            |1  -4  1|
            |0   1  0| TODO bmatrix/mathmode
    :math:`\alpha`

     :notes:
     - This kernel has an isotropic response to image gradient.
    """
    return np.array([[0, 1, 0], [1, -4, 1], [0, 1, 0]])


def ksobel():
    """
    Sobel edge detector

     K = KSOBEL() is the Sobel x-derivative kernel:
             1/8  |1  0  -1|
                  |2  0  -2|
                  |1  0  -1|

     :notes:
     - This kernel is an effective vertical-edge detector
     - The y-derivative (horizontal-edge) kernel is K'
    """
    return np.array([[1, 0, -1], [2, 0, -2], [1, 0, -1]])/8.0


def kdog(sigma1, sigma2=None, w=None):
    """
    Difference of Gaussians kernel

    K = KDOG(SIGMA1) is a 2-dimensional difference of Gaussian kernel equal
    to KGAUSS(SIGMA1) - KGAUSS(SIGMA2), where SIGMA1 > SIGMA2.  By default
    SIGMA2 = 1.6*SIGMA1.  The kernel is centred within the matrix K whose
    half-width H = 3xSIGMA and W=2xH+1.

    K = KDOG(SIGMA1, SIGMA2) as above but SIGMA2 is specified directly.

    K = KDOG(SIGMA1, SIGMA2, H) as above but the kernel half-width is specified.

    :notes:
    - This kernel is similar to the Laplacian of Gaussian and is often used
       as an efficient approximation.
    """
    # sigma1 > sigma2

    if sigma2 is None:
        sigma2 = 1.6 * sigma1
    else:
        if sigma2 > sigma1:
            t = sigma1
            sigma1 = sigma2
            sigma2 = t

    # thus, sigma2 > sigma1
    if w is None:
        w = np.ceil(3.0 * sigma1)

    m1 = kgauss(sigma1, w)  # thin kernel
    m2 = kgauss(sigma2, w)  # wide kernel

    return m2 - m1


def klog(sigma, w=None):
    """
    Laplacian of Gaussian kernel

     K = KLOG(SIGMA) is a 2-dimensional Laplacian of Gaussian kernel of
     width (standard deviation) SIGMA and centred within the matrix K whose
     half-width is H=3xSIGMA, and W=2xH+1.

     K = KLOG(SIGMA, H) as above but the half-width H is specified.
    """
    # TODO ensure valid input
    if w is None:
        w = np.ceil(3.0*sigma)
    wi = np.arange(-w, w+1)
    x, y = np.meshgrid(wi, wi)
    return 1.0/(np.pi*sigma**4.0) * \
        ((np.power(x, 2) + np.power(y, 2))/(2.0*sigma**2) - 1) * \
        np.exp(-(np.power(x, 2) + np.power(y, 2))/(2.0*sigma**2))


def kdgauss(sigma, w=None):
    """
    Derivative of Gaussian kernel

     K = KDGAUSS(SIGMA) is a 2-dimensional derivative of Gaussian kernel (WxW)
     of width (standard deviation) SIGMA and centred within the matrix K whose
     half-width H = 3xSIGMA and W=2xH+1.

     K = KDGAUSS(SIGMA, H) as above but the half-width is explictly specified.

     :notes:
     - This kernel is the horizontal derivative of the Gaussian, dG/dx.
     - The vertical derivative, dG/dy, is K'.
     - This kernel is an effective edge detector.
    """
    if w is None:
        w = np.ceil(3.0*sigma)

    wi = np.arange(-w, w+1)
    x, y = np.meshgrid(wi, wi)

    return -x/sigma**2/(2.0*np.pi) * np.exp(-np.power(x, 2) + np.power(y, 2) / 2.0 / sigma**2)


def kcircle(r, w=None):
    """
    Circular structuring element

     K = KCIRCLE(R) is a square matrix (WxW) where W=2R+1 of zeros with a maximal
     centred circular region of radius R pixels set to one.

     K = KCIRCLE(R,W) as above but the dimension of the kernel is explicitly
     specified.

     :notes:
     - If R is a 2-element vector the result is an annulus of ones, and
       the two numbers are interpretted as inner and outer radii.\
    """

    # check valid input:
    r = argcheck.getvector(r)
    if r.shape[1] > 1:  # TODO check if this is a good scalar check?
        rmax = r.max()
        rmin = r.min()
    else:
        rmax = r

    if w is not None:
        w = w*2.0 + 1.0
    elif w is None:
        w = 2.0*rmax + 1.0

    s = np.zeros(w, w)
    c = np.ceil(w/2.0)

    if r.shape[1] > 1:
        s = kcircle(rmax, w) - kcircle(rmin, w)
    else:
        x, y = imeshgrid(s)
        x = x - c
        y = y - c
        l = np.where(np.round(np.power(x, 2) +
                              np.power(y, 2) - np.power(r, 2) <= 0))
        s[l] = 1
    return s


def imeshgrid(a1, a2=None):
    """
    Domain matrices for image

    [U,V] = IMESHGRID(IM) are matrices that describe the domain of image IM (HxW)
    and are each HxW.  These matrices are used for the evaluation of functions
    over the image. The element U(R,C) = C and V(R,C) = R.

    [U,V] = IMESHGRID(W, H) as above but the domain is WxH.

    [U,V] = IMESHGRID(S) as above but the domain is described by S which can
    be a scalar SxS or a 2-vector S=[W, H].

    """
    # TODO check valid input, though tricky if a1 is a 2D array, I think calling
    # argcheck.getvector will flatten it...
    if a2 is None:
        if np.minimum(a1.shape) <= 1:
            # we specify a size for a square output image
            ai = np.arange(0, a1)
            u, v = np.meshgrid(ai, ai)
        elif len(a1) == 2:
            # we specify a size for a rectangular output image (w, h)
            a10 = np.arange(0, a1[0])
            a11 = np.arange(0, a1[1])
            u, v = np.meshgrid(a10, a11)
        elif (a1.ndims >= 2) and (a1.length(a1) > 2):
            u, v = np.meshgrid(
                np.arange(0, a1.shape[0]), np.arange(0, a1.shape[1]))
        else:
            raise ValueError(a1, 'incorrect argument')
    else:
        u, v = np.meshgrid(np.arange(0, a1), np.arange(0, a2))
    return u, v


def pyramid(im, sigma=1, N=None):
    """
    Pyramidal image decomposition

    ``pyramid(im)`` is a pyramid decomposition of input image ``im`` using
    Gaussian smoothing with standard deviation of 1.  The return is a list array of
    images each one having dimensions half that of the previous image. The
    pyramid is computed down to a non-halvable image size.

    ``pyramid(im, sigma)`` as above but the Gaussian standard deviation
    is ``sigma``.

    ``pyramid(im, sigma, N)`` as above but only ``N`` levels of the pyramid are
    computed.

    :notes:
    - Works for greyscale images only.
    """

    # check inputs
    im = getimage(im)
    if not argcheck.isscalar(sigma):
        raise ValueError(sigma, 'sigma must be a scalar')

    if (not argcheck.isscalar(N)) and (N >= 0) and (N <= max(im.shape)):
        raise ValueError(N, 'N must be a scalar and 0 <= N <= max(im.shape)')

    if N is None:
        N = max(im.shape)

    # TODO options to accept different border types, note that the Matlab implementation is hard-coded to 'same'

    # return cv.buildPyramid(im, N, borderType=cv.BORDER_REPLICATE)
    # Python version does not seem to be implemented

    # list comprehension approach
    # TODO pyr = [cv.pyrdown(inputs(i)) for i in range(blah)]

    p = [im]
    for i in range(N):
        if any(im.shape == 1):
            break
        im = cv.pyrDown(im, borderType=cv.BORDER_REPLICATE)
        p.append(im)

    return p


def sad(w1, w2):
    """
    Sum of absolute differences

    M = SAD(I1, I2) is the sum of absolute differences between the
    two equally sized image patches I1 and I2.  The result M is a scalar that
    indicates image similarity, a value of 0 indicates identical pixel patterns
    and is increasingly positive as image dissimilarity increases.

    """
    w1 = getimage(w1)
    w2 = getimage(w2)
    m = np.abs(w1 - w2)
    return np.sum(m)


def ssd(w1, w2):
    """
    Sum of squared differences

    M = SSD(I1, I2) is the sum of squared differences between the
    two equally sized image patches I1 and I2.  The result M is a scalar that
    indicates image similarity, a value of 0 indicates identical pixel patterns
    and is increasingly positive as image dissimilarity increases.
    """
    w1 = getimage(w1)
    w2 = getimage(w2)
    m = np.power((w1 - w2), 2)
    return np.sum(m)


def ncc(w1, w2):
    """
    Normalised cross correlation

    % M = NCC(I1, I2) is the normalized cross-correlation between the
    % two equally sized image patches I1 and I2.  The result M is a scalar in
    % the interval -1 (non match) to 1 (perfect match) that indicates similarity.
    %
    % Notes::
    % - A value of 1 indicates identical pixel patterns.
    % - The NCC similarity measure is invariant to scale changes in image
    %   intensity.
    """
    w1 = getimage(w1)
    w2 = getimage(w2)

    denom = np.sqrt(np.sum(np.power(w1, 2) * np.power(w2, 2)))

    if denom < 1e-10:
        return 0
    else:
        return np.sum(w1 * w2) / denom


def zsad(w1, w2):
    """
    Zero-mean sum of absolute differences

    M = ZSAD(I1, I2) is the zero-mean sum of absolute differences between the
    two equally sized image patches I1 and I2.  The result M is a scalar that
    indicates image similarity, a value of 0 indicates identical pixel patterns
    and is increasingly positive as image dissimilarity increases.

    :notes:
    - The ZSAD similarity measure is invariant to changes in image brightness
    offset.
    """

    w1 = getimage(w1)
    w2 = getimage(w2)
    w1 = w1 - np.mean(w1)
    w2 = w2 - np.mean(w2)
    m = np.abs(w1 - w2)
    return np.sum(m)


def zssd(w1, w2):
    """
    Zero-mean sum of squared differences

    M = ZSSD(I1, I2) is the zero-mean sum of squared differences between the
    two equally sized image patches I1 and I2.  The result M is a scalar that
    indicates image similarity, a value of 0 indicates identical pixel patterns
    and is increasingly positive as image dissimilarity increases.

    :notes:
    - The ZSSD similarity measure is invariant to changes in image brightness
    offset.
    """

    w1 = getimage(w1)
    w2 = getimage(w2)
    w1 = w1 - np.mean(w1)
    w2 = w2 - np.mean(w2)
    m = np.power(w1 - w2, 2)
    return np.sum(m)


def zncc(w1, w2):
    """
    Zero-mean normalized cross correlation

    M = ZNCC(I1, I2) is the zero-mean normalized cross-correlation between the
    two equally sized image patches I1 and I2.  The result M is a scalar in
    the interval -1 to 1 that indicates similarity.  A value of 1 indicates
    identical pixel patterns.

    :notes:
    - The ZNCC similarity measure is invariant to affine changes in image
    intensity (brightness offset and scale).
    """

    w1 = getimage(w1)
    w2 = getimage(w2)
    w1 = w1 - np.mean(w1)
    w2 = w2 - np.mean(w2)
    denom = np.sqrt(np.sum(np.power(w1, 2) * np.sum(np.power(w2, 2))))

    if denom < 1e-10:
        return 0
    else:
        return np.sum(w1 * w2) / denom


def thresh(im, t=None, opt='binary'):
    """
    Image threshold

    See opencv threshold types for threshold options
    https://docs.opencv.org/4.2.0/d7/d1b/group__imgproc__misc.html#gaa9e58d2860d4afa658ef70a9b1115576

    :notes:
    - greyscale only
    - For a uint8 class image the slider range is 0 to 255.
    - For a floating point class image the slider range is 0 to 1.0
    """

    threshopt = {
        'binary': cv.THRESH_BINARY,
        'binary_inv': cv.THRESH_BINARY_INV,
        'trunc': cv.THRESH_TRUNC,
        'tozero': cv.THRESH_TOZERO,
        'tozero_inv': cv.THRESH_TOZERO_INV,
        'otsu': cv.THRESH_OTSU,
        'triangle': cv.THRESH_TRIANGLE
    }

    im = getimage(im)

    if t is not None:
        if not argcheck.isscalar(t):
            raise ValueError(t, 't must be a scalar')
    else:
        # if no threshold is specified, we assume to use Otsu's method
        opt = 'otsu'

    # for image int class, maxval = max of int class
    # for image float class, maxval = 1
    if np.issubdtype(im.dtype, np.integer):
        maxval = np.iinfo(im.dtype).max
    else:
        # float image, [0, 1] range
        maxval = 1.0
    ret, imt = cv.threshold(im, t, maxval, threshopt[opt])

    if opt == 'otsu' or opt == 'triangle':
        return imt, ret
    else:
        return imt


def window(im, se, func, opt='border', **kwargs):
    """
    Generalized spatial operator

    % OUT = window(IM, SE, FUNC) is an image where each pixel is the result
    % of applying the function FUNC to a neighbourhood centred on the corresponding
    % pixel in IM.  The neighbourhood is defined by the size of the structuring
    % element SE which should have odd side lengths.  The elements in the
    % neighbourhood corresponding to non-zero elements in SE are packed into
    % a vector (in column order from top left) and passed to the specified
    % function handle FUNC.  The return value  becomes the corresponding pixel
    % value in OUT.
    %
    % OUT = window(IMAGE, SE, FUNC, EDGE) as above but performance of edge
    % pixels can be controlled.  The value of EDGE is:
    % 'border'   the border value is replicated (default)
    % 'none'     pixels beyond the border are not included in the window TODO
    % 'trim'     output is not computed for pixels whose window crosses
    %            the border, hence output image had reduced dimensions. TODO
    % 'wrap'     the image is assumed to wrap around
    %
    % Example::
    % Compute the maximum value over a 5x5 window:
    %      window(im, ones(5,5), @max);
    %
    % Compute the standard deviation over a 3x3 window:
    %      window(im, ones(3,3), @std);
    %
    % Notes::
    % - Is a MEX file.
    % - The structuring element should have an odd side length.
    % - Is slow since the function FUNC must be invoked once for every
    %   output pixel.
    % - The input can be logical, uint8, uint16, float or double, the output is
    %   always double
    """

    # TODO replace window's mex function with scipy's ndimage.generic_filter

    # check valid input
    im = getimage(im)
    # se = getimage(se)

    # border options:
    edgeopt = {
        'border': 'nearest',
        'none': 'constant',  # TODO does not seem to be a 'not included' option
        'wrap': 'wrap'
    }
    if opt not in edgeopt:
        raise ValueError(opt, 'opt is not a valid edge option')

    # TODO check valid input for func?

    return sp.ndimage.generic_filter(im, func, footprint=se, mode=edgeopt[opt])


def rank(im, se, rank=-1, opt='border'):
    """
    Rank filter

    TODO replace order with rank
    TODO no more nbins

    % OUT = rank(IM, ORDER, SE) is a rank filtered version of IM.  Only
    % pixels corresponding to non-zero elements of the structuring element SE
    % are ranked and the ORDER'th value in rank becomes the corresponding output
    % pixel value.  The highest rank, the maximum, is ORDER=-1.
    %
    % OUT = rank(IMAGE, SE, OP, NBINS) as above but the number of histogram
    % bins can be specified.
    %
    % OUT = rank(IMAGE, SE, OP, NBINS, EDGE) as above but the processing of edge
    % pixels can be controlled.  The value of EDGE is:
    % 'border'   the border value is replicated (default)
    % 'none'     pixels beyond the border are not included in the window TODO
    % 'trim'     output is not computed for pixels whose window crosses TODO
    %            the border, hence output image had reduced dimensions.
    % 'wrap'     the image is assumed to wrap around left-right, top-bottom.
    %
    % Examples::
    %
    % 5x5 median filter, 25 elements in the window, the median is the 12thn in rank
    %    rank(im, 12, ones(5,5));
    %
    % 3x3 non-local maximum, find where a pixel is greater than its eight neighbours
    %    se = ones(3,3); se(2,2) = 0;
    %    im > rank(im, 1, se);
    %
    % Notes::
    % - The structuring element should have an odd side length.
    % - Is a MEX file.
    % - The median is estimated from a histogram with NBINS (default 256).
    % - The input can be logical, uint8, uint16, float or double, the output is
    %   always double
    """

    # TODO replace rank.m mex function with scipy.ndimage.rank_filter

    # check valid input
    im = getimage(im)
    # se = getimage(se)

    if not isinstance(rank, int):
        raise TypeError(rank, 'rank is not an int')

    # border options for rank_filter that are compatible with rank.m
    borderopt = {
        'border': 'nearest',
        'wrap': 'wrap'
    }

    if opt not in borderopt:
        raise ValueError(opt, 'opt is not a valid option')

    return sp.ndimage.rank_filter(im, rank, footprint=se, mode=borderopt[opt])


def hist(im, nbins=256, opt=None):
    """
    Image histogram

    % hist(IM, OPTIONS) displays the image histogram.  For an image with  multiple
    % planes the histogram of each plane is given in a separate subplot.
    %
    % H = hist(IM, OPTIONS) is the image histogram as a column vector.  For
    % an image with multiple planes H is a matrix with one column per image plane.
    %
    % [H,X] = hist(IM, OPTIONS) as above but also returns the bin coordinates as
    % a column vector X.
    %
    % Options::
    % 'nbins'     number of histogram bins (default 256)
    % 'cdf'       compute a cumulative histogram
    % 'normcdf'   compute a normalized cumulative histogram, whose maximum value
    %             is one
    % 'sorted'    histogram but with occurrence sorted in descending magnitude
    %             order.  Bin coordinates X reflect this sorting.
    %
    % Example::
    %
    %    [h,x] = hist(im);
    %    bar(x,h);
    %
    %    [h,x] = hist(im, 'normcdf');
    %    plot(x,h);
    %
    % Notes::
    % - For a uint8 image the MEX function FHIST is used (if available)
    %   - The histogram always contains 256 bins
    %   - The bins spans the greylevel range 0-255.
    % - For a floating point image the histogram spans the greylevel range 0-1.
    % - For floating point images all NaN and Inf values are first removed.
    """

    # check inputs
    im = getimage(im)

    optHist = ['cdf', 'normcdf', 'sorted']
    if opt is not None and opt not in optHist:
        raise ValueError(opt, 'opt is not a valid option')

    if np.issubdtype(im.dtype, np.integer):
        maxrange = np.iinfo(im.dtype).max
    else:
        # float image
        maxrange = 1.0

    # if greyscale image, then iterate once,
    # otherwise, iterate for each color channel
    if im.ndim == 2:
        numchannel = 1
    else:
        numchannel = im.shape[2]

    # normal histogram case
    h = np.zeros((nbins, numchannel))
    x = np.linspace(0, maxrange, nbins, endpoint=True)  # bin coordinate
    for i in range(numchannel):
        h[:, i] = cv.calcHist([im], [i], None, [nbins], [0, maxrange])

    if opt == 'cdf':
        h = np.cumsum(h)
    elif opt == 'normcdf':
        h = np.cumsum(h)
        h = h / h[-1]
    elif opt == 'sorted':
        h = np.sort(h, axis=0)
        x = x[np.argsort(h, axis=0)]

    # what should we return? hist, x? named tuple perhaps?
    # TODO cdf and normcdf add to named tuple
    return namedtuple('hist', 'h x')(h, x)


def normhist(im):
    """
    Histogram normalisaton

    % OUT = normhist(IM) is a histogram normalized version of the image IM.
    %
    % Notes::
    % - Highlights image detail in dark areas of an image.
    % - The histogram of the normalized image is approximately uniform, that is,
    %   all grey levels ae equally likely to occur.
    """

    im = getimage(im)
    if im.ndims > 2:
        raise ValueError(im, 'normhist does not support color images')

    # TODO could alternatively just call cv.equalizeHist()?
    # TODO note that cv.equalizeHist might only accept 8-bit images, while normhist can accept float images as well?    # return cv.equalizeHist(im)
    cdf = hist(im, 'cdf')
    cdf.h = cdf.h / np.max(cdf.h)

    if np.issubdtype(im.dtype, np.float):
        nim = np.interp(im.flatten(), cdf.x, cdf.h)
    else:
        nim = np.interp(idouble(im).flatten(), cdf.x, cdf.h)

    # reshape nim to image:
    return nim.reshape(im.shape[0], im.shape[1])


# TODO figure out how to do function handles because of the arguments!


def similarity(T, im, metric=None):
    """
    Locate template in image

    % S = similarity(T, IM) is an image where each pixel is the ZNCC similarity
    % of the template T (MxM) to the MxM neighbourhood surrounding the
    % corresonding input pixel in IM.  S is same size as IM.
    %
    % S = similarity(T, IM, METRIC) as above but the similarity metric is specified
    % by the function METRIC which can be any of @sad, @ssd, @ncc, @zsad, @zssd.
    %
    % Example::
    %  Load an image of Wally/Waldo (the template)
    %         T = iread('wally.png', 'double');
    %  then load an image of the crowd where he is hiding
    %         crowd = iread('wheres-wally.png', 'double');
    %  Now search for him using the ZNCC matching measure
    %         S = similarity(T, crowd, @zncc);
    %  and display the similarity
    %         idisp(S, 'colormap', 'jet', 'bar')
    %  The magnitude at each pixel indicates how well the template centred on
    %  that point matches the surrounding pixels.  The locations of the maxima
    %  are
    %         [~,p] = peak2(S, 1, 'npeaks', 5);
    %
    %  Now we can display the original scene
    %         idisp(crowd)
    %  and highlight the most likely places that Wally/Waldo is hiding
    %
    %         plot_circle(p, 30, 'fillcolor', 'b', 'alpha', 0.3, ...
    %           'edgecolor', 'none')
    %         plot_point(p, 'sequence', 'bold', 'textsize', 24, ...
    %           'textcolor', 'k', 'Marker', 'none')
    %
    % References::
    %  - Robotics, Vision & Control, Section 12.4,
    %    P. Corke, Springer 2011.
    %
    % Notes::
    % - For NCC and ZNCC the maximum in S corresponds to the most likely template
    %   location.  For SAD, SSD, ZSAD and ZSSD the minimum value corresponds
    %   to the most likely location.
    % - Similarity is not computed for those pixels where the template crosses
    %   the image boundary, and these output pixels are set to NaN.
    % - The ZNCC function is a MEX file and therefore the fastest
    % - User provided similarity metrics can be used, the function accepts
    %   two regions and returns a scalar similarity score.
    """

    # TODO check that I am passing functions correctly
    # check inputs
    im = getimage(im)
    T = getimage(T)
    if ((T.shape[0] % 2) == 0) or ((T.shape[1] % 2) == 0):
        raise ValueError(T, 'template T must have odd dimensions')

    if metric is None:
        metric = zncc

    hc = np.floor(T.shape[0]/2)
    hr = np.floor(T.shape[1]/2)

    S = np.empty(im.shape)

    # TODO can probably replace these for loops with list comprehensions
    for c in range(start=hc+1, stop=im.shape[0]-hc):
        for r in range(start=hr+1, stop=im.shape[1]-hr):
            S[r, c] = metric(T, im[r-hr:r+hr, c-hc:c+hc]
                             )  # TODO check indexing!
    return S


def convolve(im, K, optmode='same', optboundary='wrap'):
    """
    Image convolution

    % C = convolve(IM, K, OPTIONS) is the convolution of image IM with the kernel K.
    %
    % convolve(IM, K, OPTIONS) as above but display the result.
    %
    % Options::
    %  'same'    output image is same size as input image (default)
    %  'full'    output image is larger than the input image
    %  'valid'   output image is smaller than the input image, and contains only
    %            valid pixels
    %
    % Notes::
    % - If the image is color (has multiple planes) the kernel is applied to
    %   each plane, resulting in an output image with the same number of planes.
    % - If the kernel has multiple planes, the image is convolved with each
    %   plane of the kernel, resulting in an output image with the same number of
    %   planes.
    % - This function is a convenience wrapper for the MATLAB function CONV2.
    % - Works for double, uint8 or uint16 images.  Image and kernel must be of
    %   the same type and the result is of the same type.
    % - This function replaces iconv().
    """

    im = getimage(im)
    # if not isinstance(K, np.float):  # TODO check K, kernel, can be numpy array
    #    K = np.float64(K)

    # TODO check opt is valid string based on conv2 options
    modeopt = {
        'full': 'full',
        'valid': 'valid',
        'same': 'same'
    }

    if optmode not in modeopt:
        raise ValueError(optmode, 'opt is not a valid option')

    boundaryopt = {
        'fill': 'fill',
        'wrap': 'wrap',
        'reflect': 'symm'
    }
    if optboundary not in boundaryopt:
        raise ValueError(optboundary, 'opt is not a valid option')

    # https://docs.scipy.org/doc/scipy/reference/generated/scipy.signal.convolve2d.html
    if im.ndim == 2 and K.ndim == 2:
        # simple case, convolve image with kernel, both are 2D
        C = signal.convolve2d(
            im, K, mode=modeopt[optmode], boundary=boundaryopt[optboundary])
    elif im.ndim == 3 and K.ndim == 2:
        # image has multiple planes:
        #import code
        #code.interact(local=dict(globals(), **locals()))
        C = [None]*im.shape[2]
        for i in range(im.shape[2]):
            C[i] = signal.convolve2d(
                im[:, :, i], K, mode=modeopt[optmode], boundary=boundaryopt[optboundary])
        C = np.dstack(C)
    elif im.ndim == 2 and K.ndim == 3:
        # kernel has multiple planes:
        C = [None]*K.shape[2]
        for i in range(K.shape[2]):
            C[i] = signal.convolve2d(
                im, K[:, :, i], mode=modeopt[optmode], boundary=boundaryopt[optboundary])
        C = np.dstack(C)

    else:
        # TODO how to make image and kernel raise error?
        raise ValueError(
            im, 'image and kernel cannot both have muliple planes')

    return C


def canny(im, sigma=1, th0=None, th1=None):
    """
    Canny edge detection

    % E  =  ICANNY(IM, OPTIONS) is an edge image obtained using the Canny edge
    % detector algorithm.  Hysteresis filtering is applied to the gradient
    % image: edge pixels > th1 are connected to adjacent pixels > th0, those
    % below th0 are set to zero.
    %
    % Options::
    %  'sd',S    set the standard deviation for smoothing (default 1)
    %  'th0',T   set the lower hysteresis threshold (default 0.1 x strongest edge)
    %  'th1',T   set the upper hysteresis threshold (default 0.5 x strongest edge)
    %
    % Reference::
    % - "A Computational Approach To Edge Detection",
    %   J. Canny,
    %   IEEE Trans. Pattern Analysis and Machine Intelligence, 8(6):679–698, 1986.
    %
    % Notes::
    % - Produces a zero image with single pixel wide edges having non-zero values.
    % - Larger values correspond to stronger edges.
    % - If th1 is zero then no hysteresis filtering is performed.
    % - A color image is automatically converted to greyscale first.
    """

    # check valid input
    im = getimage(im)

    # TODO set defaults (eg thresholds, eg one as a function of the other)
    if th0 is None:
        if np.issubdtype(np.float):
            th0 = 0.1
        else:
            # isint
            th0 = np.round(0.1*np.iinfo(im.dtype).max)
    if th1 is None:
        th1 = 1.5*th0

    # compute gradients Ix, Iy using guassian kernel
    dg = kdgauss(sigma)
    Ix = np.abs(convolve(im, dg, 'same'))
    Iy = np.abs(convolve(im, np.transpose(dg), 'same'))

    # Ix, Iy must be 16-bit input image
    Ix = np.array(Ix, dtype=np.int16)
    Iy = np.array(Iy, dtype=np.int16)

    return cv.Canny(Ix, Iy, th0, th1, L2gradient=True)


def replicate(im, M=1):
    """
    Expand image

    OUT = IREPLICATE(IM, K) is an expanded version of the image (HxW) where
    each pixel is replicated into a KxK tile.  If IM is HxW the result is (KH)x(KW).
    M is?
    """
    im = getimage(im)
    if im.ndims > 2:
        # dealing with multiplane image
        ir2 = []
        for i in range(im.shape[2]):
            ir2 = np.append(replicate(im[:, :, i], M))
        return ir2

    nr = im.shape[0]
    nc = im.shape[1]

    # replicate columns
    ir = np.zeros((M * nr, nc), dtype=im.dtype)
    for r in range(M):
        ir[r:-1:M, :] = im

    # replicate rows
    ir2 = np.zeros((M*nr, M*nc), dtype=im.dtype)
    for c in range(M):
        ir2[:, c:-1:M] = ir

    return ir2


def decimate(im, m=2, sigma=None):
    """
    Decimate an image
    % S = IDECIMATE(IM, M) is a decimated version of the image IM whose
    % size is reduced by M (an integer) in both dimensions.  The image is smoothed
    % with a Gaussian kernel with standard deviation M/2 then subsampled.
    %
    % S = IDECIMATE(IM, M, SD) as above but the standard deviation of the
    % smoothing kernel is set to SD.
    %
    % S = IDECIMATE(IM, M, []) as above but no smoothing is applied prior
    % to decimation.
    %
    % Notes::
    % - If the image has multiple planes, each plane is decimated.
    % - Smoothing is used to eliminate aliasing artifacts and the standard
    %   deviation should be chosen as a function of the maximum spatial frequency
    %   in the image.
    """

    im = getimage(im)
    if (m - np.ceil(m)) != 0:
        raise ValueError(m, 'decimation factor m must be an integer')

    if sigma is None:
        sigma = m/2

    # smooth image
    im = smooth(im, sigma)

    # decimate image
    return im[0:-1:m, 0:-1:m, :]


def testpattern(t, w, *args, **kwargs):
    """
    Create test images

    % IM = TESTPATTERN(TYPE, D, ARGS) creates a test pattern image.  If D is a
    % scalar the image is DxD else D=[W H] the image is WxH.  The image is specified by the
    % string TYPE and one or two (type specific) arguments:
    %
    % 'rampx'     intensity ramp from 0 to 1 in the x-direction. ARGS is the number
    %             of cycles.
    % 'rampy'     intensity ramp from 0 to 1 in the y-direction. ARGS is the number
    %             of cycles.
    % 'sinx'      sinusoidal intensity pattern (from -1 to 1) in the x-direction.
    %             ARGS is the number of cycles.
    % 'siny'      sinusoidal intensity pattern (from -1 to 1) in the y-direction.
    %             ARGS is the number of cycles.
    % 'dots'      binary dot pattern.  ARGS are dot pitch (distance between
    %             centres); dot diameter.
    % 'squares'   binary square pattern.  ARGS are pitch (distance between
    %             centres); square side length.
    % 'line'      a line.  ARGS are theta (rad), intercept.
    %
    % Examples::
    %
    % A 256x256 image with 2 cycles of a horizontal sawtooth intensity ramp:
    %      testpattern('rampx', 256, 2);
    %
    % A 256x256 image with a grid of dots on 50 pixel centres and 20 pixels in
    % diameter:
    %      testpattern('dots', 256, 50, 25);
    %
    % Notes::
    % - With no output argument the testpattern in displayed using idisp.
    """

    # check valid input
<<<<<<< HEAD
    topt = ['sinx', 'siny', 'rampx', 'rampy', 'line', 'squares', 'dots']
    if t is not topt:
=======
    topt=['sinx', 'siny', 'rampx', 'rampy', 'line', 'squares', 'dots']
    if t not in topt:
>>>>>>> 7413ec7f
        raise ValueError(t, 't is an unknown pattern type')

    w = argcheck.getvector(w)
    if np.length(w) == 1:
        z = np.zeros((w, w))
    elif np.length(w) == 2:
        z = np.zeros((w[0], w[1]))
    else:
        raise ValueError(w, 'w has more than two values')

    if t == 'sinx':
        if len(args) > 0:
            ncycles = args[0]
        else:
            ncycles = 1
        x = np.arange(0, z.shape[1]-1)
        c = z.shape[1] / ncycles
        z = np.matlib.repmat(
            np.sin(x / c * ncycles * 2 * np.pi), z.shape[0], 1)

    elif t == 'siny':
        if len(args) > 0:
            ncycles = args[0]
        else:
            ncycles = 1
        c = z.shape[0] / ncycles
        y = np.arange(0, z.shape[0]-1)
        z = np.matlib.repmat(np.sin(y/c * ncycles*2*np.pi), 1, z.shape[0])

    elif t == 'rampx':
        if len(args) > 0:
            ncycles = args[0]
        else:
            ncycles = 1
        c = z.shape[1] / ncycles
        x = np.arange(0, z.shape[1]-1)
        z = np.matlib.repmat(np.mod(x, c) / (c-1), z.shape[0], 1)

    elif t == 'rampy':
        if len(args) > 0:
            ncycles = args[0]
        else:
            ncycles = 1
        c = z.shape[0] / ncycles
        y = np.arange(0, z.shape[0]-1)
        z = np.matlib.repmat(np.mod(y, c) / (c-1), 1, z.shape[1])

    elif t == 'line':
<<<<<<< HEAD
        nr = z.shape[0]
        nc = z.shape[1]
        theta = args[0]
        c = args[1]
=======
        nr=z.shape[0]
        nc=z.shape[1]
        theta=args[0]
        c=args[1]
>>>>>>> 7413ec7f

        if np.abs(np.tan(theta)) < 1:
            x = np.arange(0, nc-1)
            y = np.round(x * np.tan(theta) + c)
            # TODO warning: np.where might return a tuple
            s = np.where((y >= 1) and (y <= nr))

        else:
            y = np.arange(0, nr-1)
            x = np.round((y-c) / np.tan(theta))
            # note: be careful about 1 vs 0, python vs matlab indexing
            s = np.where((x >= 1) and (x <= nc))

        for k in s:
            z[y[k], x[k]] = 1

    elif t == 'squares':
<<<<<<< HEAD
        nr = z.shape[0]
        nc = z.shape[1]
        pitch = args[0]
        d = args[1]
=======
        nr=z.shape[0]
        nc=z.shape[1]
        pitch=args[0]
        d=args[1]
>>>>>>> 7413ec7f
        if d > (pitch/2):
            print('warning: squares will overlap')
        rad = np.floor(d/2)
        d = 2.0 * rad
        for r in range(pitch/2.0, (nr - pitch/2.0), pitch):
            for c in range(pitch/2, (nc-pitch/2), pitch):
                z[r-rad:r+rad, c-rad:c+rad] = np.ones(d+1)

    elif t == 'dots':
<<<<<<< HEAD
        nr = z.shape[0]
        nc = z.shape[1]
        pitch = args[0]
        d = args[1]
=======
        nr=z.shape[0]
        nc=z.shape[1]
        pitch=args[0]
        d=args[1]
>>>>>>> 7413ec7f
        if d > (pitch/2.0):
            print('warning: dots will overlap')

        rad = np.floor(d/2.0)
        d = 2.0*rad
        s = kcircle(d/2.0)
        for r in range(pitch/2, (nr-pitch/2), pitch):
            for c in range(pitch/2, (nc - pitch/2), pitch):
                z[r-rad:r+rad, c-rad:c+rad] = s

    else:
        raise ValueError(t, 'unknown pattern type')
        z = []

    return z


def scale(im, factor, outsize=None, s=None):
    """
    Scale an image

    %
    % OUT = ISCALE(IM, S) is a version of IM scaled in both directions by S
    % which is a real scalar.  S>1 makes the image larger, S<1 makes it smaller.
    %
    % Options::
    % 'outsize',S     set size of OUT to HxW where S=[W,H]
    % 'smooth',S      initially smooth image with Gaussian of standard deviation
    %                 S (default 1).  S=[] for no smoothing.
    """
    # check inputs
    im = getimage(im)
    if not argcheck.isscalar(factor):
        raise TypeError(factor, 'factor is not a scalar')

    if np.issubdtype(im.dtype, np.float):
        is_int = False
    else:
        is_int = True
        im = idouble(im)

    # smooth image to prevent aliasing  - TODO should depend on scale factor
    if s is not None:
        im = smooth(im, s)

    nr = im.shape[0]
    nc = im.shape[1]

    # output image size is determined by input size and scale factor
    # else from specified size
    if outsize is not None:
        nrs = np.floor(nr * factor)
        ncs = np.floor(nc * factor)
    else:
        nrs = outsize[0]
        ncs = outsize[1]

    # create the coordinate matrices for warping
    U, V = imeshgrid(im)
    U0, V0 = imeshgrid([ncs, nrs])

    U0 = U0/factor
    V0 = V0/factor

    if im.ndims > 2:
        for k in range(im.shape[2]):
            im2[:, :, k] = sp.interpolate.interp2d(
                U, V, im[:, :, k], U0, V0, kind='linear')
    else:
        im2 = sp.interpolate.interp2d(U, V, im, U0, V0, kind='linear')

    if is_int:
        im2 = iint(im2)

    return im2


def rotate(im, angle, crop=False, sc=1.0, extrapval=0, sm=None, outsize=None):
    """
    Rotate image

    % OUT = IROTATE(IM, ANGLE, OPTIONS) is a version of the image IM
    % that has been rotated about its centre.
    %
    % Options::
    % 'outsize',S     set size of output image to HxW where S=[W,H]
    % 'crop'          return central part of image, same size as IM
    % 'scale',S       scale the image size by S (default 1)
    % 'extrapval',V   set background pixels to V (default 0)
    % 'smooth',S      initially smooth the image with a Gaussian of standard
    %                 deviation S
    %
    % Notes::
    % - Rotation is defined with respect to a z-axis which is into the image.
    % - Counter-clockwise is a positive angle.
    % - The pixels in the corners of the resulting image will be undefined and
    %   set to the 'extrapval'.
    """
    # TODO note that there is cv.getRotationMatrix2D and cv.warpAffine
    # https://appdividend.com/2020/09/24/how-to-rotate-an-image-in-python-using-opencv/

    im = getimage(im)
    if not argcheck.isscalar(angle):
        raise ValueError(angle, 'angle is not a valid scalar')

    # TODO check optional inputs

    if np.issubdtype(im.dtype, np.float):
        is_int = False
    else:
        is_int = True
        im = idouble(im)

    if sm is not None:
        im = smooth(im, sm)

    if outsize is not None:
        # output image is determined by input size
        U0, V0 = np.meshgrid(
            np.arange(0, outsize[0]), np.arange(0, outsize[1]))
        # U0, V0 = meshgrid(0:outsize[0],0:outsize[1])
    else:
        U0, V0 = imeshgrid(im)

    nr = im.shape[0]
    nc = im.shape[1]

    # creqate coordinate matrices for warping
    Ui, Vi = imeshgrid(im)

    # rotation and scale
    R = cv.getRotationMatrix2D(center=(0, 0), angle=angle, scale=sc)
    uc = nc/2.0
    vc = nr / 2.0
    U02 = 1.0/sc * (R[0, 0] * (U0 - uc) + R[1, 0] * (V0 - vc)) + uc
    V02 = 1.0/sc * (R[0, 1] * (U0-uc) + R[1, 1] * (V0-vc)) + vc

    if crop:
        trimx = np.abs(nr/2.0*np.sin(angle))
        trimy = np.abs(nc/2.0*np.sin(angle))
        if sc < 1:
            trimx = trimx + nc/2.0*(1.0-sc)
            trimy = trimy + nr/2.0*(1.0-sc)
        trimx = np.ceil(trimx)  # +1
        trimy = np.ceil(trimy)  # +1
        U0 = U02[trimy:U02.shape[1]-trimy,
                 trimx:U02.shape[0]-trimx]  # TODO check indices
        V0 = V02[trimy:V02.shape[1]-trimy, trimx:V02.shape[0]-trimx]

    if im.ndims > 2:
        for k in range(im.shape[2]):
            im2[:, :, k] = sp.interpolate.interp2(
                Ui, Vi, im[:, :, k], U02, V02, kind='linear')  # TODO extrapval?
    else:
        im2 = sp.interpolate.interp2(Ui, Vi, im, U02, V02, kind='linear')

    if is_int:
        im2 = iint(im2)

    return im2


def samesize(im, im1, bias=0.5):
    """
    Automatic image trimming

    % OUT = ISAMESIZE(IM1, IM2) is an image derived from IM1 that has
    % the same dimensions as IM2.  This is achieved by cropping and scaling.
    %
    % OUT = ISAMESIZE(IM1, IM2, BIAS) as above but BIAS controls which part
    % of the image is cropped.  BIAS=0.5 is symmetric cropping, BIAS<0.5 moves
    % the crop window up or to the left, while BIAS>0.5 moves the crop window
    % down or to the right.

    """
    # check inputs
    if bias < 0 or bias > 1:
        raise ValueError(bias, 'bias must be in range [0, 1]')

    im = getimage(im)
    im1 = getimage(im1)

    sc = im1.shape / im.shape
    im2 = scale(im, sc.max())

    if im2.shape[0] > im1.shape[1]:  # rows then columns
        # scaled image is too high, so trim rows
        d = im2.shape[0] - im1.shape[0]
        d1 = np.max(1, np.floor(d * bias))
        d2 = d - d1
        # [1 d d1 d2]
        im2 = im2[d1:-1-d2-1, :, :]  # TODO check indexing
    if im2.shape[1] > im1.shape[1]:
        # scaled image is too wide, so trim columns
        d = im2.shape[1] - im1.shape[1]
        d1 = np.max(1, np.floor(d*bias))
        d2 = d - d1
        # [2 d d1 d2]
        im2 = im2[:, d1:-1-d2-1, :]  # TODO check indexing
    return im2


def paste(canvas, pattern, topleft, opt='centre', centre=False, zero=False, mode='set'):
    """
    Paste an image into an image
    % OUT = IPASTE(IM, IM2, P, OPTIONS) is the image IM with the subimage IM2
    % pasted in at the position P=[U,V].
    %
    % Options::
    % 'centre'   The pasted image is centred at P, otherwise P is the top-left
    %            corner of the subimage in IM (default)

    % 'set'      IM2 overwrites the pixels in IM (default)
    % 'add'      IM2 is added to the pixels in IM
    % 'mean'     IM2 is set to the mean of pixel values in IM2 and IM
    %

    % 'zero'     the coordinates of P start at zero, by default 1 is assumed
    % Notes::
    % - Pixels outside the pasted in region are unaffected.
    """

    # check inputs
    canvas = getimage(canvas)
    pattern = getimage(pattern)
    topleft = argcheck.getvector(topleft)

    # TODO check optional inputs valid

    cw = canvas.shape[0]
    ch = canvas.shape[1]
    pw = pattern.shape[0]
    ph = pattern.shape[1]

    pasteOpt = ['set', 'add', 'mean']
    if opt not in pasteOpt:
        raise ValueError(opt, 'opt is not a valid option for paste()')

    if centre:
        left = topleft[0] - np.floor(pw/2)
        top = topleft[1] - np.floor(ph/2)
    else:
        left = topleft[0]  # x
        top = topleft[1]  # y

    if zero:
        left += 1
        top += 1

    if (top+ph-1) > ch:
        raise ValueError(ph, 'pattern falls off bottom edge')
    if (left+pw-1) > cw:
        raise ValueError(pw, 'pattern falls off right edge')

    if pattern.ndims > 2:
        np = pattern.shape[2]
    else:
        np = 1

    if canvas.ndims > 2:
        nc = canvas.shape[2]
    else:
        nc = 1

    if np > nc:
        # pattern has multiple planes, replicate the canvas
        out = np.matlib.repmat(canvas, [1, 1, np])
    else:
        out = canvas

    if np < nc:
        pattern = np.matlib.repmat(pattern, [1, 1, nc])

    if opt == 'set':
        out[top:top+ph-1, left:left+pw-1, :] = pattern
    elif opt == 'add':
        out[top:top+ph-1, left:left+pw-1, :] = out[top:top +
                                                   ph-1, left:left+pw-1, :] + pattern

    elif opt == 'mean':
        old = out[top:top+ph-1, left:left+pw-1, :]
        # TODO check no nans in pattern
        k = ~np.isnan(pattern)  # TODO not sure if this works as intended
        old[k] = 0.5 * (old[k] + pattern[k])
        out[top:top+ph-1, left:left+pw-1, :] = old
    else:
        raise ValueError(opt, 'opt is not valid')
    return out


def peak2(z, npeaks=2, sc=1, interp=False):
    """
    Find peaks in a matrix

    % ZP = PEAK2(Z, OPTIONS) are the peak values in the 2-dimensional signal Z.
    %
    % [ZP,IJ] = PEAK2(Z, OPTIONS) as above but also returns the indices of the
    % maxima in the matrix Z.  Use SUB2IND to convert these to row and column
    % coordinates
    %
    % Options::
    % 'npeaks',N    Number of peaks to return (default all)
    % 'scale',S     Only consider as peaks the largest value in the horizontal
    %               and vertical range +/- S points.
    % 'interp'      Interpolate peak (default no interpolation)
    % 'plot'        Display the interpolation polynomial overlaid on the point data
    %
    % Notes::
    % - A maxima is defined as an element that larger than its eight neighbours.
    %   Edges elements will never be returned as maxima.
    % - To find minima, use PEAK2(-V).
    % - The interp options fits points in the neighbourhood about the peak with
    %   a paraboloid and its peak position is returned.  In this case IJ will
    %   be non-integer.

    """
    # TODO check valid input

    # create a neighbourhood mask for non-local maxima suppression
    h = sc
    w = 2*h
    M = np.ones((w, w))
    M[h, h] = 0

    # compute the neighbourhood maximum
    znh = window(idouble(z), M, 'max', 'wrap')  # TODO make sure this works

    # find all pixels greater than their neighbourhood
    k = np.where(z > znh)

    # sort these local maxima into descending order
    # [zpk,ks] = sort(z(k), 'descend');
    # k = k(ks);
    ks = [np.argsort(z, axis=0)][:, :, -1]  # TODO check this
    k = k[ks]

    npks = np.min(np.length(k), npeaks)
    k = k[0:npks]

    # TODO use unravel_index and/or ravel_multi_index function to replace ind2sub/sub2ind
    # note that Matlab is column major, while Python/numpy is row major?
    y, x = np.unravel_index(k, z.shape)
    xy = np.stack((y, x), axis=2)

    # interpolate peaks if required
    if interp:
        # TODO see peak2.m, line 87-131
        print('TODO')
    else:
        xyp = xy
        zp = z(k)
        ap = []

    return namedtuple('peaks', 'xy' 'z' 'a')(xyp, zp, ap)


def roi(im, reg=None, wh=None):
    """
    Extract region of interest

    % OUT = IROI(IM,RECT) is a subimage of the image IM described by the
    % rectangle RECT=[umin,umax; vmin,vmax].
    %
    % OUT = IROI(IM,C,S) as above but the region is centered at C=(U,V) and
    % has a size S.  If S is scalar then W=H=S otherwise S=(W,H).
    %
    % OUT = IROI(IM) as above but the image is displayed and the user is
    % prompted to adjust a rubber band box to select the region of interest.
    %
    % [OUT,RECT] = IROI(IM) as above but returns the coordinates of the
    % selected region of interest RECT=[umin umax;vmin vmax].
    %
    % [OUT,U,V] = IROI(IM) as above but returns the range of U and V coordinates
    % in the selected region of interest, as vectors.
    %
    % Notes::
    % - If no output argument is specified then the result is displayed in
    %   a new window.
    """

    im = getimage(im)
    if reg is not None and wh is not None:
        reg = getimage(reg)  # 2x2?
        wh = argcheck.getvector(wh)

        xc = reg[0]
        yc = reg[1]
        if len(wh) == 1:
            w = np.round(wh/2)
            h = w
        else:
            w = np.round(wh[0]/2)
            h = np.round(wh[1]/2)
        left = xc - w
        right = xc + w
        top = yc - h
        bot = hc + h

    elif reg is not None and wh is None:
        reg = getimage(reg)

        left = reg[0, 0]
        right = reg[0, 1]
        top = reg[1, 0]
        bot = reg[1, 1]

    else:
        # in matlab version, show gui and use picks
        # TODO
        raise ValueError('reg and wh cannot both be None yet')

    # TODO check row/column ordering, and ndims check
    roi = im[top:bot, left:right, :]

    return namedtuple('roi', 'roi' 'left' 'right' 'top' 'bot')(roi, left, right, top, bot)


def pixelswitch(mask, im1, im2):
    """
    Pixel-wise image merge

    % OUT = IPIXSWITCH(MASK, IM1, IM2) is an image where each pixel is
    % selected from the corresponding pixel in IM1 or IM2 according to the
    % corresponding pixel values in MASK.  If the element of MASK is zero IM1 is
    % selected, otherwise IM2 is selected.
    %
    % IM1 or IM2 can contain a color descriptor which is one of:
    % - A scalar value corresponding to a greyscale
    % - A 3-vector corresponding to a color value
    % - A string containing the name of a color which is found using COLORNAME.
    %
    % IPIXSWITCH(MASK, IM1, IM2) as above but the result is displayed.
    %
    % Example::
    %  Read a uint8 image
    %         im = iread('lena.pgm');
    %  and set high valued pixels to red
    %         a = ipixswitch(im>120, im, uint8([255 0 0]));
    %  The result is a uint8 image since both arguments are uint8 images.
    %
    %         a = ipixswitch(im>120, im, [1 0 0]);
    %  The result is a double precision image since the color specification
    %  is a double.
    %
    %         a = ipixswitch(im>120, im, 'red');
    %  The result is a double precision image since the result of colorname
    %  is a double precision 3-vector.
    %
    % Notes::
    % - IM1, IM2 and MASK must all have the same number of rows and columns.
    % - If IM1 and IM2 are both greyscale then OUT is greyscale.
    % - If either of IM1 and IM2 are color then OUT is color.
    % - If either one image is double and one is integer then the integer
    %   image is first converted to a double image.
    """
    # TODO add possibility for alpha layering?

    # TODO might be able to replace all this with np.where()
    im1 = _checkimage(im1, mask)
    im2 = _checkimage(im2, mask)

    if np.issubdtype(im1, np.float) and np.issubdtype(im2, np.integer):
        im2 = idouble(im2)
    elif np.issubdtype(im1, np.integer) and np.issubdtype(im2, np.float):
        im1 = idouble(im1)

    if im1.ndims > 2:
        np1 = im1.shape[2]
    else:
        np1 = 1
    if im2.ndims > 2:
        np2 = im2.shape[2]
    else:
        np2 = 1

    nplanes = np.max(np1, np2)

    if nplanes == 3:
        if np1 == 1:
            im1 = np.matlib.repmat(im1, [1, 1, 3])  # TODO check if this works
        if np2 == 1:
            im2 = np.matlib.repmat(im2, [1, 1, 3])

    # in case one of the images contains NaNs, we can't blend the images using arithmetic
    # out = mask * im1 + (1 - mask) * im2

    out = im2
    mask = np.bool(mask)
    mask = np.matlib.repmat(mask, [1, 1, nplanes])
    out[mask] = im1[mask]

    return out


def _checkimage(im, mask):
    """
    Helper function of pixelswitch
    in: some image, which might also be a colour
    out: image or s - named tuple?
    """
    if isinstance(im, str):
        # image is a string color name
        col = mvt.colorname(im)
        if col is empty:
            raise ValueError(im, 'unknown color')
        im2 = mvt.color(np.ones(mask.shape), col)
    elif argcheck.isscalar(im):
        # image is a  scalar, create a greyscale image the same size as mask
        # TODO not certain if im.dtype works if im is scalar
        im2 = np.ones(mask.shape, dtype=im.dtype) * im
    elif im.ndims == 2 and (im.shape == (1, 3) or im.shape == (3, 1) or im.shape == (3,)):
        # image is a (1,3), create a color image the same size as mask
        im2 = mvt.color(np.ones(mask.shape, dtype=im.dtype), im)
    else:
        # actual image, check the dimensions
        if not np.any(im.shape == mask.shape):
            raise ValueError(
                im, 'input image sizes (im or mask) do not conform')

    return im2


# ---------------------------------------------------------------------------------------#
if __name__ == '__main__':

    # testing idisp:
    im_name = 'longquechen-moon.png'
    im = iread((Path('images') / 'test' / im_name).as_posix())
    imo = mono(im)

    # for debugging interactively
    #import code
    #code.interact(local=dict(globals(), **locals()))

    # show original image
    # idisp(im, title='space rover 2020')

    # do canny:
    #imcan = canny(im, sigma=3, th0=50, th1=100)

    # idisp(imcan, title='canny')

    #K = kgauss(sigma=1)
    #ic = convolve(im, K, optmode='same', optboundary='wrap')

    #import code
    #code.interact(local=dict(globals(), **locals()))

    # idisp(ic,title='convolved')

    # do mono
    # im2 = mono(im1)
    # idisp(im2, title='mono')

    # test color # RGB
    # im3 = color(im2, c=[1, 0, 0])
    # idisp(im3, title='color(red)')

    # test stretch
    # im4 = stretch(im3)
    # idisp(im4, title='stretch')

    # test erode
    im = np.array([[1, 1, 1, 0],
                   [1, 1, 1, 0],
                   [0, 0, 0, 0]])
    im5 = erode(im, se=np.ones((3, 3)), opt='wrap')
    print(im5)
    # idisp(im5, title='eroded')

    # im = [[0, 0, 0, 0, 0, 0, 0],
    #      [0, 0, 0, 0, 0, 0, 0],
    #      [0, 0, 0, 0, 0, 0, 0],
    #      [0, 0, 0, 1, 0, 0, 0],
    #      [0, 0, 0, 0, 0, 0, 0],
    #      [0, 0, 0, 0, 0, 0, 0],
    #      [0, 0, 0, 0, 0, 0, 0]]
    # im6 = dilate(im, se=np.ones((3, 3)))
    # print(im6)
    # idisp(im6, title='dilated')

    print('done')<|MERGE_RESOLUTION|>--- conflicted
+++ resolved
@@ -2240,13 +2240,8 @@
     """
 
     # check valid input
-<<<<<<< HEAD
     topt = ['sinx', 'siny', 'rampx', 'rampy', 'line', 'squares', 'dots']
-    if t is not topt:
-=======
-    topt=['sinx', 'siny', 'rampx', 'rampy', 'line', 'squares', 'dots']
     if t not in topt:
->>>>>>> 7413ec7f
         raise ValueError(t, 't is an unknown pattern type')
 
     w = argcheck.getvector(w)
@@ -2295,17 +2290,10 @@
         z = np.matlib.repmat(np.mod(y, c) / (c-1), 1, z.shape[1])
 
     elif t == 'line':
-<<<<<<< HEAD
         nr = z.shape[0]
         nc = z.shape[1]
         theta = args[0]
         c = args[1]
-=======
-        nr=z.shape[0]
-        nc=z.shape[1]
-        theta=args[0]
-        c=args[1]
->>>>>>> 7413ec7f
 
         if np.abs(np.tan(theta)) < 1:
             x = np.arange(0, nc-1)
@@ -2323,17 +2311,10 @@
             z[y[k], x[k]] = 1
 
     elif t == 'squares':
-<<<<<<< HEAD
         nr = z.shape[0]
         nc = z.shape[1]
         pitch = args[0]
         d = args[1]
-=======
-        nr=z.shape[0]
-        nc=z.shape[1]
-        pitch=args[0]
-        d=args[1]
->>>>>>> 7413ec7f
         if d > (pitch/2):
             print('warning: squares will overlap')
         rad = np.floor(d/2)
@@ -2343,17 +2324,10 @@
                 z[r-rad:r+rad, c-rad:c+rad] = np.ones(d+1)
 
     elif t == 'dots':
-<<<<<<< HEAD
         nr = z.shape[0]
         nc = z.shape[1]
         pitch = args[0]
         d = args[1]
-=======
-        nr=z.shape[0]
-        nc=z.shape[1]
-        pitch=args[0]
-        d=args[1]
->>>>>>> 7413ec7f
         if d > (pitch/2.0):
             print('warning: dots will overlap')
 
